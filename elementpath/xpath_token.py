#
# Copyright (c), 2018-2021, SISSA (International School for Advanced Studies).
# All rights reserved.
# This file is distributed under the terms of the MIT License.
# See the file 'LICENSE' in the root directory of the present
# distribution, or http://opensource.org/licenses/MIT.
#
# @author Davide Brunato <brunato@sissa.it>
#
"""
XPathToken and helper functions for XPath nodes. XPath error messages and node helper functions
are embedded in XPathToken class, in order to raise errors related to token instances.

In XPath there are 7 kinds of nodes:

    element, attribute, text, namespace, processing-instruction, comment, document

Element-like objects are used for representing elements and comments, ElementTree-like objects
for documents.
XPathNode subclasses are used for representing other node types and typed elements/attributes.
"""
import locale
import contextlib
import math
from copy import copy
from decimal import Decimal
from itertools import product
from typing import Union
import urllib.parse
from xml.etree.ElementTree import Element

from .exceptions import ElementPathError, ElementPathValueError, XPATH_ERROR_CODES
<<<<<<< HEAD
from .namespaces import XQT_ERRORS_NAMESPACE, XSD_NAMESPACE, XPATH_FUNCTIONS_NAMESPACE, \
    XPATH_MATH_FUNCTIONS_NAMESPACE, XSD_ANY_TYPE, XSD_ANY_SIMPLE_TYPE, XSD_ANY_ATOMIC_TYPE
from .xpath_nodes import AttributeNode, TextNode, NamespaceNode, TypedAttribute, \
    TypedElement, is_etree_element, etree_iter_strings, is_comment_node, \
    is_processing_instruction_node, is_element_node, is_document_node, \
    is_xpath_node, is_schema_node
=======
from .namespaces import XQT_ERRORS_NAMESPACE, XSD_NAMESPACE, \
    XSD_ANY_TYPE, XSD_ANY_SIMPLE_TYPE, XSD_ANY_ATOMIC_TYPE
from .xpath_nodes import XPathNode, TypedElement, AttributeNode, TextNode, \
    NamespaceNode, TypedAttribute, is_etree_element, etree_iter_strings, \
    is_comment_node, is_processing_instruction_node, is_element_node, \
    is_document_node, is_xpath_node, is_schema_node
>>>>>>> 99372592
from .datatypes import xsd10_atomic_types, xsd11_atomic_types, AbstractDateTime, \
    AnyURI, UntypedAtomic, Timezone, DateTime10, Date10, DayTimeDuration, Duration, \
    Integer, DoubleProxy10, DoubleProxy, QName
from .schema_proxy import AbstractSchemaProxy
from .tdop import Token, MultiLabel
from .xpath_context import XPathSchemaContext

UNICODE_CODEPOINT_COLLATION = "http://www.w3.org/2005/xpath-functions/collation/codepoint"

XSD_SPECIAL_TYPES = {XSD_ANY_TYPE, XSD_ANY_SIMPLE_TYPE, XSD_ANY_ATOMIC_TYPE}


def ordinal(n):
    if n in {11, 12, 13}:
        return '%dth' % n

    least_significant_digit = n % 10
    if least_significant_digit == 1:
        return '%dst' % n
    elif least_significant_digit == 2:
        return '%dnd' % n
    elif least_significant_digit == 3:
        return '%drd' % n
    else:
        return '%dth' % n


class XPathToken(Token):
    """Base class for XPath tokens."""
    xsd_types = None  # for XPath 2.0+ schema types labeling
    namespace = None  # for namespace binding of names and wildcards

    def evaluate(self, context=None):
        """
        Evaluate default method for XPath tokens.

        :param context: The XPath dynamic context.
        """
        return [x for x in self.select(context)]

    def select(self, context=None):
        """
        Select operator that generates XPath results.

        :param context: The XPath dynamic context.
        """
        item = self.evaluate(context)
        if item is not None:
            if isinstance(item, list):
                yield from item
            else:
                if context is not None:
                    context.item = item
                yield item

    def __str__(self):
        symbol, label = self.symbol, self.label
        if symbol == '$':
            return '$%s variable reference' % (self[0].value if self._items else '')
        elif symbol == ',':
            return 'comma operator' if self.parser.version > '1.0' else 'comma symbol'
        elif label.endswith('function') or label in ('axis', 'sequence type', 'kind test'):
            return '%r %s' % (symbol, label)
        return super(XPathToken, self).__str__()

    @property
    def source(self):
        symbol, label = self.symbol, self.label
        if label == 'axis':
            return '%s::%s' % (self.symbol, self[0].source)
        elif label.endswith('function') or label in ('sequence type', 'kind test'):
            return '%s(%s)' % (self.symbol, ', '.join(item.source for item in self))
        elif symbol == ':':
            return '%s:%s' % (self[0].source, self[1].source)
        elif symbol == '(':
            return '()' if not self else '(%s)' % self[0].source
        elif symbol == '[':
            return '%s[%s]' % (self[0].source, self[1].source)
        elif symbol == ',':
            return '%s, %s' % (self[0].source, self[1].source)
        elif symbol == '$':
            return '$%s' % self[0].source
        elif symbol == '{':
            return '{%s}%s' % (self[0].value, self[1].value)
        elif symbol == 'if':
            return 'if (%s) then %s else %s' % (self[0].source, self[1].source, self[2].source)
        elif symbol == 'instance':
            return '%s instance of %s' % (self[0].source, ''.join(t.source for t in self[1:]))
        elif symbol == 'treat':
            return '%s treat as %s' % (self[0].source, ''.join(t.source for t in self[1:]))
        elif symbol == 'for':
            return 'for %s return %s' % (
                ', '.join('%s in %s' % (self[k].source, self[k + 1].source)
                          for k in range(0, len(self) - 1, 2)),
                self[-1].source
            )
        return super(XPathToken, self).source

    @property
    def child_axis(self):
        """Is `True` if the token apply child axis for default, `False` otherwise."""
        if self.symbol not in {'*', 'node', 'child', 'text', '(name)', ':',
                               'document-node', 'element', 'schema-element'}:
            return False
        elif self.symbol != ':':
            return True
        return not self[1].label.endswith('function')

    ###
    # Tokens tree analysis methods
    def iter_leaf_elements(self):
        """
        Iterates through the leaf elements of the token tree if there are any,
        returning QNames in prefixed format. A leaf element is an element
        positioned at last path step. Does not consider kind tests and wildcards.
        """
        if self.symbol in {'(name)', ':'}:
            yield self.value
        elif self.symbol in ('//', '/'):
            if self._items[-1].symbol in {
                '(name)', '*', ':', '..', '.', '[', 'self', 'child',
                'parent', 'following-sibling', 'preceding-sibling',
                'ancestor', 'ancestor-or-self', 'descendant',
                'descendant-or-self', 'following', 'preceding'
            }:
                yield from self._items[-1].iter_leaf_elements()

        elif self.symbol in ('[',):
            yield from self._items[0].iter_leaf_elements()
        else:
            for tk in self._items:
                yield from tk.iter_leaf_elements()

    ###
    # Dynamic context methods
    def get_argument(self, context, index=0, required=False, default_to_context=False,
                     default=None, cls=None, promote=None):
        """
        Get the argument value of a function of constructor token. A zero length sequence is
        converted to a `None` value. If the function has no argument returns the context's
        item if the dynamic context is not `None`.

        :param context: the dynamic context.
        :param index: an index for select the argument to be got, the first for default.
        :param required: if set to `True` missing or empty sequence arguments are not allowed.
        :param default_to_context: if set to `True` then the item of the dynamic context is \
        returned when the argument is missing.
        :param default: the default value returned in case the argument is an empty sequence. \
        If not provided returns `None`.
        :param cls: if a type is provided performs a type checking on item.
        :param promote: a class or a tuple of classes that are promoted to `cls` class.
        """
        try:
            selector = self._items[index].select
        except IndexError:
            if default_to_context:
                if context is None:
                    raise self.missing_context() from None
                item = context.item if context.item is not None else context.root
            elif required:
                msg = "missing %s argument" % ordinal(index + 1)
                raise self.error('XPST0017', msg) from None
            else:
                return
        else:
            item = None
            for k, result in enumerate(selector(copy(context))):
                if k == 0:
                    item = result
                elif self.parser.compatibility_mode:
                    break
                elif isinstance(context, XPathSchemaContext):
                    # Multiple schema nodes are ignored but do not raise. The target
                    # of schema context selection is XSD type association and multiple
                    # nodes coherency is already checked at schema level.
                    break
                else:
                    raise self.wrong_context_type(
                        "a sequence of more than one item is not allowed as argument"
                    )
            else:
                if item is None:
                    if not required:
                        return default
                    ord_arg = ordinal(index + 1)
                    msg = "A not empty sequence required for {} argument"
                    raise self.error('XPTY0004', msg.format(ord_arg))

        # Type promotion checking (see "function conversion rules" in XPath 2.0 language definition)
        if cls is not None and not isinstance(item, cls):
            if promote and isinstance(item, promote):
                return cls(item)

            if self.parser.compatibility_mode:
                if issubclass(cls, str):
                    return self.string_value(item)
                elif issubclass(cls, float) or issubclass(float, cls):
                    return self.number_value(item)

            if self.parser.version == '1.0':
                code = 'XPTY0004'
            else:
                value = self.data_value(item)
                if isinstance(value, cls):
                    return value
                elif isinstance(value, UntypedAtomic):
                    try:
                        if issubclass(cls, str):
                            return str(value)
                        else:
                            return cls(value)
                    except (TypeError, ValueError):
                        pass

                code = 'FOTY0012' if value is None else 'XPTY0004'

            message = "the type of the {} argument is {!r} instead of {!r}"
            raise self.error(code, message.format(ordinal(index + 1), type(item), cls))

        return item

    def select_data_values(self, context=None):
        """
        Yields data value of selected items.

        :param context: the XPath dynamic context.
        """
        for item in self.select(context):
            yield self.data_value(item)

    def atomization(self, context=None):
        """
        Helper method for value atomization of a sequence.

        Ref: https://www.w3.org/TR/xpath20/#id-atomization

        :param context: the XPath dynamic context.
        """
        for item in self.select(context):
            value = self.data_value(item)
            if value is None:
                msg = "argument node {!r} does not have a typed value"
                raise self.error('FOTY0012', msg.format(item))
            else:
                yield value

    def get_atomized_operand(self, context=None):
        """
        Get the atomized value for an XPath operator.

        :param context: the XPath dynamic context.
        :return: the atomized value of a single length sequence or `None` if the sequence is empty.
        """
        selector = iter(self.atomization(context))
        try:
            value = next(selector)
        except StopIteration:
            return
        else:
            item = getattr(context, 'item', None)

            try:
                next(selector)
            except StopIteration:
                if isinstance(value, UntypedAtomic):
                    value = str(value)

                if not isinstance(context, XPathSchemaContext) and \
                        item is not None and \
                        self.xsd_types and \
                        isinstance(value, str):

                    xsd_type = self.get_xsd_type(item)
                    if xsd_type is None or xsd_type.name in XSD_SPECIAL_TYPES:
                        pass
                    else:
                        try:
                            value = xsd_type.decode(value)
                        except (TypeError, ValueError):
                            msg = "Type {!r} is not appropriate for the context"
                            raise self.wrong_context_type(msg.format(type(value)))

                return value
            else:
                msg = "atomized operand is a sequence of length greater than one"
                raise self.wrong_context_type(msg)

    def iter_comparison_data(self, context):
        """
        Generates comparison data couples for the general comparison of sequences.
        Different sequences maybe generated with an XPath 2.0 parser, depending on
        compatibility mode setting.

        Ref: https://www.w3.org/TR/xpath20/#id-general-comparisons

        :param context: the XPath dynamic context.
        """
        if self.parser.compatibility_mode:
            operand1 = [x for x in self._items[0].select(copy(context))]
            operand2 = [x for x in self._items[1].select(copy(context))]

            # Boolean comparison if one of the results is a single boolean value (1.)
            try:
                if isinstance(operand1[0], bool):
                    if len(operand1) == 1:
                        yield operand1[0], self.boolean_value(operand2)
                        return
                if isinstance(operand2[0], bool):
                    if len(operand2) == 1:
                        yield self.boolean_value(operand1), operand2[0]
                        return
            except IndexError:
                return

            # Converts to float for lesser-greater operators (3.)
            if self.symbol in ('<', '<=', '>', '>='):
                yield from product(map(float, map(self.data_value, operand1)),
                                   map(float, map(self.data_value, operand2)))
                return
            elif self.parser.version == '1.0':
                yield from product(map(self.data_value, operand1), map(self.data_value, operand2))
                return

        for values in product(map(self.data_value, self._items[0].select(copy(context))),
                              map(self.data_value, self._items[1].select(copy(context)))):
            if any(isinstance(x, bool) for x in values):
                if any(isinstance(x, (str, Integer)) for x in values):
                    msg = "cannot compare {!r} and {!r}"
                    raise TypeError(msg.format(type(values[0]), type(values[1])))
            elif any(isinstance(x, Integer) for x in values) and \
                    any(isinstance(x, str) for x in values):
                msg = "cannot compare {!r} and {!r}"
                raise TypeError(msg.format(type(values[0]), type(values[1])))
            yield values

    def select_results(self, context):
        """
        Generates formatted XPath results.

        :param context: the XPath dynamic context.
        """
        self.parser.check_variables(context.variables)

        for result in self.select(context):
            if not isinstance(result, XPathNode):
                yield result
            elif isinstance(result, (TextNode, AttributeNode)):
                yield result.value
            elif isinstance(result, TypedElement):
                yield result.elem
            elif isinstance(result, TypedAttribute):
                if is_schema_node(result.attribute.value):
                    yield result.attribute.value
                else:
                    yield result.value
            elif isinstance(result, NamespaceNode):  # pragma: no cover
                yield result.prefix, result.uri

    def get_results(self, context):
        """
        Returns formatted XPath results.

        :param context: the XPath dynamic context.
        :return: a list or a simple datatype when the result is a single simple type \
        generated by a literal or function token.
        """
        results = [x for x in self.select_results(context)]
        if len(results) == 1:
            res = results[0]
            if isinstance(res, (bool, int, float, Decimal)):
                return res
            elif is_etree_element(res) or is_document_node(res) or is_schema_node(res):
                return results
            elif self.label in ('function', 'literal'):
                return res
            else:
                return results
        else:
            return results

    def get_operands(self, context, cls=None):
        """
        Returns the operands for a binary operator. Float arguments are converted
        to decimal if the other argument is a `Decimal` instance.

        :param context: the XPath dynamic context.
        :param cls: if a type is provided performs a type checking on item.
        :return: a couple of values representing the operands. If any operand \
        is not available returns a `(None, None)` couple.
        """
        op1 = self.get_argument(context, cls=cls)
        if op1 is None:
            return None, None
        elif is_element_node(op1):
            op1 = self[0].data_value(op1)

        op2 = self.get_argument(context, index=1, cls=cls)
        if op2 is None:
            return None, None
        elif is_element_node(op2):
            op2 = self[1].data_value(op2)

        if isinstance(op1, AbstractDateTime) and isinstance(op2, AbstractDateTime):
            if context is not None and context.timezone is not None:
                if op1.tzinfo is None:
                    op1.tzinfo = context.timezone
                if op2.tzinfo is None:
                    op2.tzinfo = context.timezone
        else:
            if isinstance(op1, UntypedAtomic):
                op1 = self.cast_to_double(op1.value)
                if isinstance(op2, Decimal):
                    return op1, float(op2)
            if isinstance(op2, UntypedAtomic):
                op2 = self.cast_to_double(op2.value)
                if isinstance(op1, Decimal):
                    return float(op1), op2

        if isinstance(op1, float):
            if isinstance(op2, Duration):
                return Decimal(op1), op2
            if isinstance(op2, Decimal):
                return op1, type(op1)(op2)
        if isinstance(op2, float):
            if isinstance(op1, Duration):
                return op1, Decimal(op2)
            if isinstance(op1, Decimal):
                return type(op2)(op1), op2

        return op1, op2

    def get_absolute_uri(self, uri, base_uri=None):
        """
        Obtains an absolute URI from the argument and the static context.

        :param uri: a string representing an URI.
        :param base_uri: an alternative base URI, otherwise the base_uri \
        of the static context is used.
        :returns: the argument if it's an absolute URI. Otherwise returns the URI
        obtained by the join o the base_uri of the static context with the
        argument. Returns the argument if the base_uri is `None'.
        """
        if not base_uri:
            base_uri = self.parser.base_uri

        url_parts = urllib.parse.urlparse(uri)
        if url_parts.scheme or url_parts.netloc \
                or url_parts.path.startswith('/') \
                or base_uri is None:
            return uri

        url_parts = urllib.parse.urlsplit(base_uri)
        if url_parts.fragment or not url_parts.scheme and \
                not url_parts.netloc and not url_parts.path.startswith('/'):
            raise self.error('FORG0002', '{!r} is not suitable as base URI'.format(base_uri))

        return urllib.parse.urljoin(base_uri, uri)

    def get_namespace(self, prefix):
        """
        Resolves a prefix to a namespace raising an error (FONS0004) if the
        prefix is not found in the namespace map.
        """
        try:
            return self.parser.namespaces[prefix]
        except KeyError as err:
            msg = 'no namespace found for prefix %r' % str(err)
            raise self.error('FONS0004', msg) from None

    def bind_namespace(self, namespace):
        """
        Bind a token with a namespace. The token has to be a name, a name wildcard,
        a function or a constructor, otherwise a syntax error is raised. Functions
        and constructors must be limited to its namespaces.
        """
        if self.symbol in ('(name)', '*'):
            pass
        elif namespace == self.parser.function_namespace:
            if self.label != 'function':
                msg = "a name, a wildcard or a function expected"
                raise self.wrong_syntax(msg, code='XPST0017')
            elif isinstance(self.label, MultiLabel):
                self.label = 'function'
        elif namespace == XSD_NAMESPACE:
            if self.label != 'constructor function':
                msg = "a name, a wildcard or a constructor function expected"
                raise self.wrong_syntax(msg, code='XPST0017')
            elif isinstance(self.label, MultiLabel):
                self.label = 'constructor function'
        elif namespace == XPATH_MATH_FUNCTIONS_NAMESPACE:
            if self.label != 'math function':
                msg = "a name, a wildcard or a math function expected"
                raise self.wrong_syntax(msg, code='XPST0017')
            elif isinstance(self.label, MultiLabel):
                self.label = 'math function'
        else:
            raise self.wrong_syntax("a name, a wildcard or a function expected")

        self.namespace = namespace

    def adjust_datetime(self, context, cls):
        """
        XSD datetime adjust function helper.

        :param context: the XPath dynamic context.
        :param cls: the XSD datetime subclass to use.
        :return: an empty list if there is only one argument that is the empty sequence \
        or the adjusted XSD datetime instance.
        """
        if len(self) == 1:
            item = self.get_argument(context, cls=cls)
            if item is None:
                return
            timezone = getattr(context, 'timezone', None)
        else:
            item = self.get_argument(context, cls=cls)
            timezone = self.get_argument(context, 1, cls=DayTimeDuration)

            if timezone is not None:
                try:
                    timezone = Timezone.fromduration(timezone)
                except ValueError as err:
                    raise self.error('FODT0003', str(err)) from None
            if item is None:
                return

        try:
            if item.tzinfo is not None and timezone is not None:
                if isinstance(item, DateTime10):
                    item += timezone.offset
                elif not isinstance(item, Date10):
                    item += timezone.offset - item.tzinfo.offset
                elif timezone.offset < item.tzinfo.offset:
                    item -= timezone.offset - item.tzinfo.offset
                    item -= DayTimeDuration.fromstring('P1D')
        except OverflowError as err:
            raise self.error('FODT0001', str(err)) from None

        item.tzinfo = timezone
        return item

    @contextlib.contextmanager
    def use_locale(self, collation):
        """A context manager for use a locale setting for string comparison in a code block."""
        loc = locale.getlocale(locale.LC_COLLATE)
        if collation == UNICODE_CODEPOINT_COLLATION:
            collation = 'en_US.UTF-8'
        elif collation is None:
            raise self.error('XPTY0004', 'collation cannot be an empty sequence')

        try:
            locale.setlocale(locale.LC_COLLATE, collation)
        except locale.Error:
            raise self.error('FOCH0002', 'Unsupported collation %r' % collation) from None
        else:
            yield
        finally:
            locale.setlocale(locale.LC_COLLATE, loc)

    ###
    # XSD types related methods
    def select_xsd_nodes(self, schema_context, name):
        """
        Selector for XSD nodes (elements, attributes and schemas). If there is
        a match with an attribute or an element the node's type is added to
        matching types of the token. For each matching elements or attributes
        yields tuple nodes containing the node, its type and a compatible value
        for doing static evaluation. For matching schemas yields the original
        instance.

        :param schema_context: an XPathSchemaContext instance.
        :param name: a QName in extended format.
        """
        for xsd_node in schema_context.iter_children_or_self():
            if xsd_node is None:
                if name == schema_context.root.tag == '{%s}schema' % XSD_NAMESPACE:
                    yield None
                continue  # pragma: no cover

            try:
                if isinstance(xsd_node, AttributeNode):
                    if xsd_node.value.is_matching(name):
                        if xsd_node.name is None:
                            # node is an XSD attribute wildcard
                            xsd_node = self.parser.schema.get_attribute(name)
                            if xsd_node is None:
                                continue

                        xsd_type = self.add_xsd_type(xsd_node)
                        value = self.parser.get_atomic_value(xsd_type)
                        yield TypedAttribute(xsd_node, xsd_type, value)

                elif xsd_node.is_matching(name, self.parser.default_namespace):
                    if xsd_node.name is None:
                        # node is an XSD element wildcard
                        xsd_node = self.parser.schema.get_element(name)
                        if xsd_node is None:
                            continue

                    xsd_type = self.add_xsd_type(xsd_node)
                    value = self.parser.get_atomic_value(xsd_type)
                    yield TypedElement(xsd_node, xsd_type, value)

            except AttributeError:
                # Item is a schema
                if name == xsd_node.tag == '{%s}schema' % XSD_NAMESPACE:
                    yield xsd_node

    def add_xsd_type(self, item):
        """
        Adds an XSD type association from an item. The association is
        added using the item's name and type.
        """
        if isinstance(item, AttributeNode):
            item = item.value
        elif isinstance(item, TypedAttribute):
            item = item.attribute.value
        elif isinstance(item, TypedElement):
            item = item.elem

        if not is_schema_node(item):
            return

        if self.xsd_types is None:
            self.xsd_types = {item.name: item.type}
        else:
            obj = self.xsd_types.get(item.name)
            if obj is None:
                self.xsd_types[item.name] = item.type
            elif not isinstance(obj, list):
                if obj is not item.type:
                    self.xsd_types[item.name] = [obj, item.type]
            elif item.type not in obj:
                obj.append(item.type)

        return item.type

    def get_xsd_type(self, item):
        """
        Returns the XSD type associated with an item. Match by item's name
        and XSD validity. Returns `None` if no XSD type is matching.

        :param item: a string or an AttributeNode or an element.
        """
        if not self.xsd_types or isinstance(self.xsd_types, AbstractSchemaProxy):
            return
        elif isinstance(item, str):
            xsd_type = self.xsd_types.get(item)
        elif isinstance(item, AttributeNode):
            xsd_type = self.xsd_types.get(item.name)
        elif isinstance(item, (TypedAttribute, TypedElement)):
            return item.xsd_type
        else:
            xsd_type = self.xsd_types.get(item.tag)

        if not xsd_type:
            return
        elif not isinstance(xsd_type, list):
            return xsd_type
        elif isinstance(item, AttributeNode):
            for x in xsd_type:
                if x.is_valid(item.value):
                    return x
        elif is_etree_element(item):
            for x in xsd_type:
                if x.is_simple():
                    if x.is_valid(item.text):
                        return x
                elif x.is_valid(item):
                    return x

        return xsd_type[0]

    def get_typed_node(self, item: Union[Element, AttributeNode]):
        """
        Returns a typed node if the item is matching an XSD type.

        Ref:
          https://www.w3.org/TR/xpath20/#id-processing-model
          https://www.w3.org/TR/xpath20/#id-static-analysis
          https://www.w3.org/TR/xquery-semantics/

        :param item: an untyped attribute ot element.
        :return: a typed AttributeNode/ElementNode if the argument is matching \
        any associated XSD type.
        """
        if isinstance(item, (TypedAttribute, TypedElement)):
            return item

        xsd_type = self.get_xsd_type(item)
        if not xsd_type:
            return item
        elif xsd_type.name in XSD_SPECIAL_TYPES:
            if isinstance(item, AttributeNode):
                return TypedAttribute(item, xsd_type, UntypedAtomic(item.value))
            return TypedElement(item, xsd_type, UntypedAtomic(item.text or ''))

        elif xsd_type.has_mixed_content():
            value = UntypedAtomic(item.text or '')
            return TypedElement(item, xsd_type, value)
        elif xsd_type.is_element_only():
            return TypedElement(item, xsd_type, None)
        elif xsd_type.is_empty():
            return TypedElement(item, xsd_type, None)

        if self.parser.xsd_version == '1.0':
            atomic_types = xsd10_atomic_types
        else:
            atomic_types = xsd11_atomic_types

        try:
            builder = atomic_types[xsd_type.name]
        except KeyError:
            pass
        else:
            if issubclass(builder, (AbstractDateTime, Duration)):
                builder = builder.fromstring
            elif issubclass(builder, QName):
                builder = self.cast_to_qname

            try:
                if isinstance(item, AttributeNode):
                    return TypedAttribute(item, xsd_type, builder(item.value))
                else:
                    return TypedElement(item, xsd_type, builder(item.text))
            except (TypeError, ValueError):
                msg = "Type {!r} does not match sequence type of {!r}"
                raise self.wrong_sequence_type(msg.format(xsd_type, item)) from None

        try:
            primitive_type = self.parser.schema.get_primitive_type(xsd_type)
            builder = atomic_types[primitive_type.name]
        except (KeyError, AttributeError):
            builder = UntypedAtomic
        else:
            if isinstance(builder, (AbstractDateTime, Duration)):
                builder = builder.fromstring
            elif issubclass(builder, QName):
                builder = self.cast_to_qname

        try:
            if isinstance(item, AttributeNode):
                if xsd_type.is_valid(item.value):
                    return TypedAttribute(item, xsd_type, builder(item.value))
            elif xsd_type.is_valid(item.text):
                return TypedElement(item, xsd_type, builder(item.text))
        except (TypeError, ValueError):
            pass

        msg = "Type {!r} does not match sequence type of {!r}"
        raise self.wrong_sequence_type(msg.format(xsd_type, item)) from None

    def cast_to_qname(self, qname):
        """Cast a prefixed qname string to a QName object."""
        try:
            if ':' not in qname:
                return QName(self.parser.namespaces.get(''), qname.strip())
            pfx, _ = qname.strip().split(':')
            return QName(self.parser.namespaces[pfx], qname)
        except ValueError:
            msg = 'invalid value {!r} for an xs:QName'.format(qname.strip())
            raise self.error('FORG0001', msg)
        except KeyError as err:
            raise self.error('FONS0004', 'no namespace found for prefix {}'.format(err))

    def cast_to_double(self, value):
        """Cast a value to xs:double."""
        try:
            if self.parser.xsd_version == '1.0':
                return DoubleProxy10(value)
            return DoubleProxy(value)
        except ValueError as err:
            raise self.error('FORG0001', str(err))  # str or UntypedAtomic

    ###
    # XPath data accessors base functions
    def boolean_value(self, obj):
        """
        The effective boolean value, as computed by fn:boolean().
        """
        if isinstance(obj, list):
            if not obj:
                return False
            elif is_xpath_node(obj[0]):
                return True
            elif len(obj) > 1:
                message = "effective boolean value is not defined for a sequence " \
                          "of two or more items not starting with an XPath node."
                raise self.error('FORG0006', message)
            else:
                obj = obj[0]

        if isinstance(obj, (int, str, UntypedAtomic, AnyURI)):  # Include bool
            return bool(obj)
        elif isinstance(obj, (float, Decimal)):
            return False if math.isnan(obj) else bool(obj)
        elif obj is None:
            return False
        else:
            message = "effective boolean value is not defined for {!r}.".format(type(obj))
            raise self.error('FORG0006', message)

    def data_value(self, obj):
        """
        The typed value, as computed by fn:data() on each item.
        Returns an instance of UntypedAtomic for untyped data.

        https://www.w3.org/TR/xpath20/#dt-typed-value
        """
        if obj is None:
            return
        elif isinstance(obj, XPathNode):
            if isinstance(obj, (AttributeNode, TextNode)):
                return UntypedAtomic(obj.value)
            return obj.value  # a typed node or a NamespaceNode

        elif is_schema_node(obj):
            return self.parser.get_atomic_value(obj.type)

        elif hasattr(obj, 'tag'):
            if is_comment_node(obj):
                return obj.text
            elif is_processing_instruction_node(obj):
                return obj.text
            elif hasattr(obj, 'attrib') and hasattr(obj, 'text'):
                return UntypedAtomic(''.join(etree_iter_strings(obj)))

        elif is_document_node(obj):
            value = ''.join(etree_iter_strings(obj.getroot()))
            return UntypedAtomic(value)
        else:
            return obj

    def string_value(self, obj):
        """
        The string value, as computed by fn:string().
        """
        if obj is None:
            return ''
        elif isinstance(obj, XPathNode):
            if isinstance(obj, TypedElement):
                if obj.value is None:
                    return ''.join(etree_iter_strings(obj))
                return str(obj.value)
            elif isinstance(obj, (AttributeNode, TypedAttribute)):
                return str(obj.value)
            else:
                return obj.value  # TextNode or NamespaceNode
        elif is_schema_node(obj):
            return str(self.parser.get_atomic_value(obj.type))
        elif hasattr(obj, 'tag'):
            if is_comment_node(obj):
                return obj.text
            elif is_processing_instruction_node(obj):
                return obj.text
            elif hasattr(obj, 'attrib') and hasattr(obj, 'text'):
                return ''.join(etree_iter_strings(obj))
        elif is_document_node(obj):
            return ''.join(etree_iter_strings(obj.getroot()))
        elif isinstance(obj, bool):
            return 'true' if obj else 'false'
        elif isinstance(obj, Decimal):
            value = format(obj, 'f')
            if '.' in value:
                return value.rstrip('0').rstrip('.')
            return value

        elif isinstance(obj, float):
            if math.isnan(obj):
                return 'NaN'
            elif math.isinf(obj):
                return str(obj).upper()

            value = str(obj)
            if '.' in value:
                value = value.rstrip('0').rstrip('.')
            if '+' in value:
                value = value.replace('+', '')
            if 'e' in value:
                return value.upper()
            return value

        return str(obj)

    def number_value(self, obj):
        """
        The numeric value, as computed by fn:number() on each item. Returns a float value.
        """
        try:
            return float(self.string_value(obj) if is_xpath_node(obj) else obj)
        except (TypeError, ValueError):
            return float('nan')

    ###
    # Error handling helpers
    def error_code(self, code):
        """Returns a prefixed error code."""
        if self.parser.namespaces.get('err') == XQT_ERRORS_NAMESPACE:
            return 'err:%s' % code

        for pfx, uri in self.parser.namespaces.items():
            if uri == XQT_ERRORS_NAMESPACE:
                return '%s:%s' % (pfx, code) if pfx else code

        return code  # returns an unprefixed code (without prefix the namespace is not checked)

    def error(self, code, message_or_error=None):
        """
        Returns an XPath error instance related with a code. An XPath/XQuery/XSLT error code is an
        alphanumeric token starting with four uppercase letters and ending with four digits.

        :param code: the error code as QName or string.
        :param message_or_error: an optional custom additional message.
        """
        if isinstance(code, QName):
            code, namespace = code.local_name, code.uri
        elif ':' not in code:
            namespace = None
        else:
            try:
                prefix, code = code.split(':')
            except ValueError:
                raise ElementPathValueError(
                    message='%r is not a prefixed name' % code,
                    code=self.error_code('XPTY0004'),
                    token=self,
                )
            else:
                namespace = self.parser.namespaces.get(prefix)

        if namespace and namespace != XQT_ERRORS_NAMESPACE:
            raise ElementPathValueError(
                message='%r namespace is required' % XQT_ERRORS_NAMESPACE,
                code=self.error_code('XPTY0004'),
                token=self,
            )

        try:
            error_class, default_message = XPATH_ERROR_CODES[code]
        except KeyError:
            raise ElementPathValueError(
                message='unknown XPath error code %r' % code,
                code=self.error_code('XPTY0004'),
                token=self,
            )

        if message_or_error is None:
            message = default_message
        elif isinstance(message_or_error, str):
            message = message_or_error
        elif isinstance(message_or_error, ElementPathError):
            message = message_or_error.message
        else:
            message = str(message_or_error)

        return error_class(message, code=self.error_code(code), token=self)

    # Shortcuts for XPath errors, only the wrong_syntax
    def expected(self, *symbols, message=None, code='XPST0003'):
        if symbols and self.symbol not in symbols:
            raise self.wrong_syntax(message, code)

    def unexpected(self, *symbols, message=None, code='XPST0003'):
        if not symbols or self.symbol in symbols:
            raise self.wrong_syntax(message, code)

    def wrong_syntax(self, message=None, code='XPST0003'):
        if self.label == 'function':
            code = 'XPST0017'

        if message:
            return self.error(code, message)

        error = super(XPathToken, self).wrong_syntax(message)
        return self.error(code, str(error))

    def wrong_value(self, message=None):
        return self.error('FOCA0002', message)

    def wrong_type(self, message=None):
        return self.error('FORG0006', message)

    def missing_schema(self, message=None):
        return self.error('XPST0001', message)

    def missing_context(self, message=None):
        return self.error('XPDY0002', message)

    def wrong_context_type(self, message=None):
        return self.error('XPTY0004', message)

    def missing_sequence(self, message=None):
        return self.error('XPST0005', message)

    def missing_name(self, message=None):
        return self.error('XPST0008', message)

    def missing_axis(self, message=None):
        if self.parser.compatibility_mode:
            return self.error('XPST0010', message)
        return self.error('XPST0003', message)

    def wrong_nargs(self, message=None):
        return self.error('XPST0017', message)

    def wrong_step_result(self, message=None):
        return self.error('XPTY0018', message)

    def wrong_intermediate_step_result(self, message=None):
        return self.error('XPTY0019', message)

    def wrong_axis_argument(self, message=None):
        return self.error('XPTY0020', message)

    def wrong_sequence_type(self, message=None):
        return self.error('XPDY0050', message)

    def unknown_atomic_type(self, message=None):
        return self.error('XPST0051', message)

    def wrong_target_type(self, message=None):
        return self.error('XPST0080', message)

    def unknown_namespace(self, message=None):
        return self.error('XPST0081', message)<|MERGE_RESOLUTION|>--- conflicted
+++ resolved
@@ -30,21 +30,13 @@
 from xml.etree.ElementTree import Element
 
 from .exceptions import ElementPathError, ElementPathValueError, XPATH_ERROR_CODES
-<<<<<<< HEAD
-from .namespaces import XQT_ERRORS_NAMESPACE, XSD_NAMESPACE, XPATH_FUNCTIONS_NAMESPACE, \
-    XPATH_MATH_FUNCTIONS_NAMESPACE, XSD_ANY_TYPE, XSD_ANY_SIMPLE_TYPE, XSD_ANY_ATOMIC_TYPE
-from .xpath_nodes import AttributeNode, TextNode, NamespaceNode, TypedAttribute, \
-    TypedElement, is_etree_element, etree_iter_strings, is_comment_node, \
-    is_processing_instruction_node, is_element_node, is_document_node, \
-    is_xpath_node, is_schema_node
-=======
 from .namespaces import XQT_ERRORS_NAMESPACE, XSD_NAMESPACE, \
-    XSD_ANY_TYPE, XSD_ANY_SIMPLE_TYPE, XSD_ANY_ATOMIC_TYPE
+    XPATH_MATH_FUNCTIONS_NAMESPACE, XSD_ANY_TYPE, \
+    XSD_ANY_SIMPLE_TYPE, XSD_ANY_ATOMIC_TYPE
 from .xpath_nodes import XPathNode, TypedElement, AttributeNode, TextNode, \
     NamespaceNode, TypedAttribute, is_etree_element, etree_iter_strings, \
     is_comment_node, is_processing_instruction_node, is_element_node, \
     is_document_node, is_xpath_node, is_schema_node
->>>>>>> 99372592
 from .datatypes import xsd10_atomic_types, xsd11_atomic_types, AbstractDateTime, \
     AnyURI, UntypedAtomic, Timezone, DateTime10, Date10, DayTimeDuration, Duration, \
     Integer, DoubleProxy10, DoubleProxy, QName
