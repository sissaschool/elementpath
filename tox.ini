--- conflicted
+++ resolved
@@ -5,13 +5,8 @@
 
 [tox]
 envlist =
-<<<<<<< HEAD
-    py{37,38,39,310}, pypy3, xmlschema{190,191,192},
-    docs, flake8, mypy-py{38,39,310}, mypy-latest, pytest, coverage
-=======
     py{37,38,39,310}, pypy3, xmlschema{19,110,111},
     docs, flake8, mypy-py{37,38,39,310}, pytest, coverage
->>>>>>> f5394639
 skip_missing_interpreters = true
 toxworkdir = {homedir}/.tox/elementpath
 
@@ -45,32 +40,17 @@
 
 [testenv:mypy-py37]
 deps =
-<<<<<<< HEAD
-    mypy==0.942
-    lxml-stubs
-commands =
-    mypy --strict --config-file {toxinidir}/mypy.ini elementpath
-=======
-    mypy==0.950
+    mypy==0.961
 commands =
     mypy --show-error-codes --no-warn-redundant-casts --no-warn-unused-ignores --no-warn-return-any --strict elementpath
->>>>>>> f5394639
     python tests/test_typing.py
 
 [testenv:mypy-py{38,39,310}]
 deps =
-<<<<<<< HEAD
-    mypy
-    lxml-stubs
-commands =
-    pip install --upgrade mypy
-    mypy --strict --config-file {toxinidir}/mypy.ini elementpath
-=======
-    mypy==0.950
+    mypy==0.961
 commands =
     mypy --no-warn-return-any --strict elementpath
     python tests/test_typing.py
->>>>>>> f5394639
 
 [testenv:coverage]
 commands =
